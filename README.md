# Void MCP Server

This project provides a Model Context Protocol (MCP) server for storing and retrieving LLM context data. It ships with `run_local.py` for running a lightweight Hugging Face model and `app.py` for a simple Streamlit UI.

## Quick Start

1. **Install prerequisites**
   - Node.js and npm
   - Python 3.11
   - PostgreSQL (ensure the service is running)

2. **Install dependencies**
   ```bash
   npm install          # Node packages
   pip install -r requirements.txt
   ```

3. **Configure the database**

   Create a `.env` file in the project root and set at least the following variables:
   ```env
   DATABASE_HOST=localhost
   DATABASE_PORT=5432
   DATABASE_NAME=llm_context_db
   DATABASE_USER=your_db_user
   DATABASE_PASSWORD=your_db_password  # must be a string
   PORT=3000
   JWT_SECRET=change-me-in-production-min-32-chars
   ```
   If `DATABASE_PASSWORD` is missing you will see the error:
   `SASL: SCRAM-SERVER-FIRST-MESSAGE: client password must be a string`.

4. **Build the server**
   ```bash
   npm run build
   ```

5. **Run everything**
   ```bash
   python start.py
   ```
   The MCP API will be available at `http://localhost:3000` and the local model server at `http://localhost:8000`. Press `Ctrl+C` to stop them.

6. **Optional: Launch the Streamlit interface**
   ```bash
   streamlit run app.py
   ```

## Development Tips

- Run tests with `pytest` and `npm test`.
- Start only the local model using `python run_local.py --model sshleifer/tiny-gpt2 --port 8000`.
- Format and lint with `pre-commit run --all-files`.
- `setup.sh` provides an interactive database setup if you need it.

<<<<<<< HEAD
## Development

- **Install dependencies**
  - Node: `npm install`
  - Python: `pip install -r requirements.txt`
- **Build**: `npm run build`
- **Tests**: `npm test` for Node, `pytest` for Python
- **Run local model**: `python run_local.py --model sshleifer/tiny-gpt2 --port 8000`
- **Streamlit UI**: `streamlit run app.py`

## One-Click Start

To launch both the MCP server and a local model server in one step, run:

```bash
python start.py
```

The `start.py` script is cross-platform and installs any missing Node and
Python dependencies, builds the TypeScript server if necessary, and then starts
the MCP server alongside the local model server. On Unix-like systems you can
also use `./start.sh`.

The script installs missing Node dependencies, builds the server if needed, and then starts the MCP service alongside the local model server. Connection details are printed to the terminal for easy integration with IDEs and tools.

## IDE Integration

To connect your IDE's context features to the MCP server, provide a configuration file like `ide_config.json` pointing to `start.py` in this repository.

Replace `/path/to/Void-MCP-Server/start.py` with the absolute path on your system:

```json
{
  "context_servers": {
    "my-mcp-server": {
      "command": {
        "path": "python",
        "args": [
          "/path/to/Void-MCP-Server/start.py"
        ],
        "env": {}
      },
      "settings": {}
    }
  }
}
```

Run `python start.py --help` for available options such as `--model`, `--port`, and `--model-port` to customize the servers.
=======
>>>>>>> e53c592c
<|MERGE_RESOLUTION|>--- conflicted
+++ resolved
@@ -53,8 +53,7 @@
 - Format and lint with `pre-commit run --all-files`.
 - `setup.sh` provides an interactive database setup if you need it.
 
-<<<<<<< HEAD
-## Development
+
 
 - **Install dependencies**
   - Node: `npm install`
@@ -103,5 +102,3 @@
 ```
 
 Run `python start.py --help` for available options such as `--model`, `--port`, and `--model-port` to customize the servers.
-=======
->>>>>>> e53c592c
